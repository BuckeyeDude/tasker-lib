--- conflicted
+++ resolved
@@ -33,13 +33,8 @@
     "@types/jest": "^24.0.0",
     "coveralls": "^3.0.1",
     "jest": "^23.6.0",
-<<<<<<< HEAD
     "rollup": "^0.68.0",
-    "ts-jest": "^23.10.3",
-=======
-    "rollup": "^0.67.0",
     "ts-jest": "^24.0.0",
->>>>>>> 96ea24cc
     "typescript": "^3.1.1"
   }
 }